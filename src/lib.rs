//! In Module 1, we discussed Block ciphers like AES. Block ciphers have a fixed length input.
//! Real wold data that we wish to encrypt _may_ be exactly the right length, but is probably not.
//! When your data is too short, you can simply pad it up to the correct length.
//! When your data is too long, you have some options.
//!
//! In this exercise, we will explore a few of the common ways that large pieces of data can be
//! broken up and combined in order to encrypt it with a fixed-length block cipher.
//!
//! WARNING: ECB MODE IS NOT SECURE.
//! Seriously, ECB is NOT secure. Don't use it irl. We are implementing it here to understand _why_
//! it is not secure and make the point that the most straight-forward approach isn't always the
//! best, and can sometimes be trivially broken.

use std::{result, usize};
use aes::{
  cipher::{generic_array::GenericArray, BlockCipher, BlockDecrypt, BlockEncrypt, KeyInit},
  Aes128,
};
use rand::Rng;

///We're using AES 128 which has 16-byte (128 bit) blocks.
const BLOCK_SIZE: usize = 16;

fn main() {
  todo!("Maybe this should be a library crate. TBD");
}

/// Simple AES encryption
/// Helper function to make the core AES block cipher easier to understand.
fn aes_encrypt(data: [u8; BLOCK_SIZE], key: &[u8; BLOCK_SIZE]) -> [u8; BLOCK_SIZE] {
  // Convert the inputs to the necessary data type
  let mut block = GenericArray::from(data);
  let key = GenericArray::from(*key);

  let cipher = Aes128::new(&key);

  cipher.encrypt_block(&mut block);

  block.into()
}

/// Simple AES encryption
/// Helper function to make the core AES block cipher easier to understand.
fn aes_decrypt(data: [u8; BLOCK_SIZE], key: &[u8; BLOCK_SIZE]) -> [u8; BLOCK_SIZE] {
  // Convert the inputs to the necessary data type
  let mut block = GenericArray::from(data);
  let key = GenericArray::from(*key);

  let cipher = Aes128::new(&key);

  cipher.decrypt_block(&mut block);

  block.into()
}

/// Before we can begin encrypting our raw data, we need it to be a multiple of the
/// block length which is 16 bytes (128 bits) in AES128.
///
/// The padding algorithm here is actually not trivial. The trouble is that if we just
/// naively throw a bunch of zeros on the end, there is no way to know, later, whether
/// those zeros are padding, or part of the message, or some of each.
///
/// The scheme works like this. If the data is not a multiple of the block length,  we
/// compute how many pad bytes we need, and then write that number into the last several bytes.
/// Later we look at the last byte, and remove that number of bytes.
///
/// But if the data _is_ a multiple of the block length, then we have a problem. We don't want
/// to later look at the last byte and remove part of the data. Instead, in this case, we add
/// another entire block containing the block length in each byte. In our case,
/// [16, 16, 16, 16, 16, 16, 16, 16, 16, 16, 16, 16, 16, 16, 16, 16]
fn pad(mut data: Vec<u8>) -> Vec<u8> {
  // When twe have a multiple the second term is 0
  let number_pad_bytes = BLOCK_SIZE - data.len() % BLOCK_SIZE;

  for _ in 0..number_pad_bytes {
    data.push(number_pad_bytes as u8);
  }

  data
}

/// Groups the data into BLOCK_SIZE blocks. Assumes the data is already
/// a multiple of the block size. If this is not the case, call `pad` first.
fn group(data: Vec<u8>) -> Vec<[u8; BLOCK_SIZE]> {
  let mut blocks = Vec::new();
  let mut i = 0;
  while i < data.len() {
    let mut block: [u8; BLOCK_SIZE] = Default::default();
    block.copy_from_slice(&data[i..i + BLOCK_SIZE]);
    blocks.push(block);

    i += BLOCK_SIZE;
  }

  blocks
}

/// Does the opposite of the group function
fn un_group(blocks: Vec<[u8; BLOCK_SIZE]>) -> Vec<u8> {
  let mut data = Vec::new();

  for block in blocks {
    data.extend_from_slice(&block);
  }

  data
}

/// Does the opposite of the pad function.
fn un_pad(data: Vec<u8>) -> Vec<u8> {
  let mut data = data;
  let last_byte = *data.last().unwrap() as usize;

  match last_byte == BLOCK_SIZE {
    true => data.truncate(data.len() - BLOCK_SIZE),
    false => data.truncate(data.len() - last_byte),
  }

  data
}

/// The first mode we will implement is the Electronic Code Book, or ECB mode.
/// Warning: THIS MODE IS NOT SECURE!!!!
///
/// This is probably the first thing you think of when considering how to encrypt
/// large data. In this mode we simply encrypt each block of data under the same key.
/// One good thing about this mode is that it is parallelizable. But to see why it is
/// insecure look at: https://www.ubiqsecurity.com/wp-content/uploads/2022/02/ECB2.png
fn ecb_encrypt(plain_text: Vec<u8>, key: [u8; 16]) -> Vec<u8> {
  let padded = pad(plain_text.clone());
  let grouped_blocks = group(padded);

  let mut ciphered_data = Vec::new();

  for block in grouped_blocks {
    ciphered_data.extend_from_slice(&aes_encrypt(block, &key));
  }

  ciphered_data
}

/// Opposite of ecb_encrypt.
fn ecb_decrypt(cipher_text: Vec<u8>, key: [u8; BLOCK_SIZE]) -> Vec<u8> {
  let grouped_cipher = group(cipher_text);

  let mut decrypted_text = Vec::new();

  for block in grouped_cipher {
    decrypted_text.extend_from_slice(&aes_decrypt(block, &key));
  }

  un_pad(decrypted_text)
}

/// The next mode, which you can implement on your own is cipherblock chaining.
/// This mode actually is secure, and it often used in real world applications.
///
/// In this mode, the ciphertext from the first block is XORed with the
/// plaintext of the next block before it is encrypted.
///
/// For more information, and a very clear diagram,
/// see https://de.wikipedia.org/wiki/Cipher_Block_Chaining_Mode
///
/// You will need to generate a random initialization vector (IV) to encrypt the
/// very first block because it doesn't have a previous block. Typically this IV
/// is inserted as the first block of ciphertext.
fn cbc_encrypt(plain_text: Vec<u8>, key: [u8; BLOCK_SIZE]) -> Vec<u8> {
<<<<<<< HEAD
  let mut result: Vec<[u8; BLOCK_SIZE]> = vec![];
  // Remember to generate a random initialization vector for the first block.
  // 1. generate init vector -> BLOCK_SIZE bytes
  let iv = [1u8; BLOCK_SIZE];
  result.push(iv);
=======
	let mut result: Vec<[u8; BLOCK_SIZE]> = vec![];
	// Remember to generate a random initialization vector for the first block.
	// 1. generate init vector -> BLOCK_SIZE bytes

	let iv = generate_random_bytes();
	result.push(iv);
>>>>>>> ec28c79f

  let groups = group(pad(plain_text));

  for block in groups {
    let xored = xor(&result.last().unwrap(), &block);
    let encrytped = aes_encrypt(xored, &key);

    result.push(encrytped);
  }

  un_group(result)
}

fn xor(v1: &[u8; BLOCK_SIZE], v2: &[u8; BLOCK_SIZE]) -> [u8; BLOCK_SIZE] {
  let vec: Vec<u8> = v1.iter().zip(v2.iter()).map(|(&x1, &x2)| x1 ^ x2).collect();

  vec.try_into().unwrap()
}


fn generate_random_bytes() -> [u8; BLOCK_SIZE] {
	// Create a zero-initialized array of 32 bytes
	let mut bytes = [0u8; BLOCK_SIZE];
	
	// Get a thread-local random number generator
	let mut rng = rand::thread_rng();
	
	// Fill the array with random bytes
	rng.fill(&mut bytes);
	
	bytes
}

fn cbc_decrypt(cipher_text: Vec<u8>, key: [u8; BLOCK_SIZE]) -> Vec<u8> {
  let blocks = group(cipher_text);
  let mut iv = blocks.first().unwrap().clone();
  let mut result = vec![];
  for i in 1..blocks.len() {
    let block = blocks.get(i).unwrap();

    let decrypted = aes_decrypt(*block, &key);

    let xored = xor(&iv, &decrypted);

    result.push(xored);

    iv = *block;
  }
  let decrypted = un_group(result);

  un_pad(decrypted)
}

/// Another mode which you can implement on your own is counter mode.
/// This mode is secure as well, and is used in real world applications.
/// It allows parallelized encryption and decryption, as well as random read access when decrypting.
///
/// In this mode, there is an index for each block being encrypted (the "counter"), as well as a random nonce.
/// For a 128-bit cipher, the nonce is 64 bits long.
///
/// For the ith block, the 128-bit value V of `nonce | counter` is constructed, where | denotes
/// concatenation. Then, V is encrypted with the key using ECB mode. Finally, the encrypted V is
/// XOR'd with the plaintext to produce the ciphertext.
///
/// A very clear diagram is present here:
/// https://en.wikipedia.org/wiki/Block_cipher_mode_of_operation#Counter_(CTR)
///
/// Once again, you will need to generate a random nonce which is 64 bits long. This should be
/// inserted as the first block of the ciphertext.
fn ctr_encrypt(plain_text: Vec<u8>, key: [u8; BLOCK_SIZE]) -> Vec<u8> {
  // Remember to generate a random nonce
  todo!()
}

fn ctr_decrypt(cipher_text: Vec<u8>, key: [u8; BLOCK_SIZE]) -> Vec<u8> {
  todo!()
}

#[cfg(test)]
mod tests {
  use super::*;

  #[test]
  fn test_cbc_encryption() {
    let data = vec![1, 2, 3];
    let key = [5u8; BLOCK_SIZE];
    let cipher = cbc_encrypt(data.clone(), key.clone());

    let plain_text = cbc_decrypt(cipher, key.clone());

    assert_eq!(plain_text, data);
  }

  #[test]
  fn test_cbc_encryption_02() {
    let data: Vec<u8> = [8u8; BLOCK_SIZE].try_into().unwrap();
    let key = [5u8; BLOCK_SIZE];
    let cipher = cbc_encrypt(data.clone(), key.clone());

    let plain_text = cbc_decrypt(cipher, key.clone());

<<<<<<< HEAD
    assert_eq!(plain_text, data);
  }
=======
	#[test]
	fn test_cbc_encryption() {
		let data = vec![1,2,3];
		let key = generate_random_bytes();
		let cipher = cbc_encrypt(data.clone(), key.clone());
>>>>>>> ec28c79f

  #[test]
  fn test_cbc_encryption_03() {
    let data: Vec<u8> = [8u8; BLOCK_SIZE + 6].try_into().unwrap();
    let key = [5u8; BLOCK_SIZE];
    let cipher = cbc_encrypt(data.clone(), key.clone());

    let plain_text = cbc_decrypt(cipher, key.clone());

    assert_eq!(plain_text, data);
  }

<<<<<<< HEAD
  #[test]
  fn test_ecb_encrypt() {
    let data = vec![1, 2, 3, 4, 5, 6, 7, 8];
    let key = [5u8; BLOCK_SIZE];
    let cipher = ecb_encrypt(data.clone(), key.clone());
=======
	#[test]
	fn test_cbc_encryption_02() {
		let data: Vec<u8> = [8u8; BLOCK_SIZE].try_into().unwrap();
		let key = generate_random_bytes();
		let cipher = cbc_encrypt(data.clone(), key.clone());
>>>>>>> ec28c79f

    let plain_text = ecb_decrypt(cipher, key.clone());

    assert_eq!(plain_text, data);
  }

<<<<<<< HEAD
  #[test]
  fn test_ecb_encrypt_with_16_block_size() {
    let data: Vec<u8> = [8u8; BLOCK_SIZE].try_into().unwrap();
    let key = [5u8; BLOCK_SIZE];
    let cipher = ecb_encrypt(data.clone(), key.clone());
=======
	#[test]
	fn test_cbc_encryption_03() {
		let data: Vec<u8> = [8u8; BLOCK_SIZE + 6].try_into().unwrap();
		let key = generate_random_bytes();
		let cipher = cbc_encrypt(data.clone(), key.clone());
>>>>>>> ec28c79f

    let plain_text = ecb_decrypt(cipher, key.clone());

    assert_eq!(plain_text, data);
  }
}<|MERGE_RESOLUTION|>--- conflicted
+++ resolved
@@ -165,20 +165,17 @@
 /// very first block because it doesn't have a previous block. Typically this IV
 /// is inserted as the first block of ciphertext.
 fn cbc_encrypt(plain_text: Vec<u8>, key: [u8; BLOCK_SIZE]) -> Vec<u8> {
-<<<<<<< HEAD
   let mut result: Vec<[u8; BLOCK_SIZE]> = vec![];
   // Remember to generate a random initialization vector for the first block.
   // 1. generate init vector -> BLOCK_SIZE bytes
   let iv = [1u8; BLOCK_SIZE];
   result.push(iv);
-=======
 	let mut result: Vec<[u8; BLOCK_SIZE]> = vec![];
 	// Remember to generate a random initialization vector for the first block.
 	// 1. generate init vector -> BLOCK_SIZE bytes
 
 	let iv = generate_random_bytes();
 	result.push(iv);
->>>>>>> ec28c79f
 
   let groups = group(pad(plain_text));
 
@@ -202,13 +199,13 @@
 fn generate_random_bytes() -> [u8; BLOCK_SIZE] {
 	// Create a zero-initialized array of 32 bytes
 	let mut bytes = [0u8; BLOCK_SIZE];
-	
+
 	// Get a thread-local random number generator
 	let mut rng = rand::thread_rng();
-	
+
 	// Fill the array with random bytes
 	rng.fill(&mut bytes);
-	
+
 	bytes
 }
 
@@ -261,79 +258,55 @@
 mod tests {
   use super::*;
 
-  #[test]
-  fn test_cbc_encryption() {
-    let data = vec![1, 2, 3];
-    let key = [5u8; BLOCK_SIZE];
-    let cipher = cbc_encrypt(data.clone(), key.clone());
-
-    let plain_text = cbc_decrypt(cipher, key.clone());
-
-    assert_eq!(plain_text, data);
-  }
-
-  #[test]
-  fn test_cbc_encryption_02() {
-    let data: Vec<u8> = [8u8; BLOCK_SIZE].try_into().unwrap();
-    let key = [5u8; BLOCK_SIZE];
-    let cipher = cbc_encrypt(data.clone(), key.clone());
-
-    let plain_text = cbc_decrypt(cipher, key.clone());
-
-<<<<<<< HEAD
-    assert_eq!(plain_text, data);
-  }
-=======
 	#[test]
 	fn test_cbc_encryption() {
 		let data = vec![1,2,3];
 		let key = generate_random_bytes();
 		let cipher = cbc_encrypt(data.clone(), key.clone());
->>>>>>> ec28c79f
-
-  #[test]
-  fn test_cbc_encryption_03() {
-    let data: Vec<u8> = [8u8; BLOCK_SIZE + 6].try_into().unwrap();
-    let key = [5u8; BLOCK_SIZE];
-    let cipher = cbc_encrypt(data.clone(), key.clone());
 
     let plain_text = cbc_decrypt(cipher, key.clone());
 
     assert_eq!(plain_text, data);
   }
 
-<<<<<<< HEAD
+	#[test]
+	fn test_cbc_encryption_02() {
+		let data: Vec<u8> = [8u8; BLOCK_SIZE].try_into().unwrap();
+		let key = generate_random_bytes();
+		let cipher = cbc_encrypt(data.clone(), key.clone());
+
+    let plain_text = cbc_decrypt(cipher, key.clone());
+
+    assert_eq!(plain_text, data);
+  }
+
+	#[test]
+	fn test_cbc_encryption_03() {
+		let data: Vec<u8> = [8u8; BLOCK_SIZE + 6].try_into().unwrap();
+		let key = generate_random_bytes();
+		let cipher = cbc_encrypt(data.clone(), key.clone());
+
+    let plain_text = cbc_decrypt(cipher, key.clone());
+
+    assert_eq!(plain_text, data);
+  }
+
   #[test]
   fn test_ecb_encrypt() {
     let data = vec![1, 2, 3, 4, 5, 6, 7, 8];
     let key = [5u8; BLOCK_SIZE];
     let cipher = ecb_encrypt(data.clone(), key.clone());
-=======
-	#[test]
-	fn test_cbc_encryption_02() {
-		let data: Vec<u8> = [8u8; BLOCK_SIZE].try_into().unwrap();
-		let key = generate_random_bytes();
-		let cipher = cbc_encrypt(data.clone(), key.clone());
->>>>>>> ec28c79f
 
     let plain_text = ecb_decrypt(cipher, key.clone());
 
     assert_eq!(plain_text, data);
   }
 
-<<<<<<< HEAD
   #[test]
   fn test_ecb_encrypt_with_16_block_size() {
     let data: Vec<u8> = [8u8; BLOCK_SIZE].try_into().unwrap();
     let key = [5u8; BLOCK_SIZE];
     let cipher = ecb_encrypt(data.clone(), key.clone());
-=======
-	#[test]
-	fn test_cbc_encryption_03() {
-		let data: Vec<u8> = [8u8; BLOCK_SIZE + 6].try_into().unwrap();
-		let key = generate_random_bytes();
-		let cipher = cbc_encrypt(data.clone(), key.clone());
->>>>>>> ec28c79f
 
     let plain_text = ecb_decrypt(cipher, key.clone());
 
